--- conflicted
+++ resolved
@@ -63,29 +63,9 @@
 
 use cargo_doc2readme::{output, read_input, verify};
 use clap::Parser;
-<<<<<<< HEAD
-use log::{debug, error, info, warn, Level};
-use std::{
-	borrow::Cow,
-	env,
-	fs::File,
-	io::{self, Read},
-	path::PathBuf,
-	process::ExitCode
-};
-
-mod depinfo;
-mod input;
-mod output;
-mod preproc;
-mod verify;
-
-use cargo_metadata::MetadataCommand;
-use input::CrateCode;
-=======
 use log::{error, info, warn, Level};
 use std::{env, fs::File, io, path::PathBuf, process::ExitCode};
->>>>>>> 68e950e8
+mod preproc;
 
 #[derive(Parser)]
 enum Subcommand {
