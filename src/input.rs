use crate::preproc::Preprocessor;
use anyhow::{bail, Context};
use cargo_metadata::{Edition, Metadata, Package, Target};
use log::{debug, info, warn};
use semver::{Comparator, Op, Version, VersionReq};
use std::{
	collections::{HashMap, HashSet, VecDeque},
	fmt::{self, Debug, Formatter},
	fs::File,
	io::{self, BufReader, Cursor, Read, Write},
	path::Path,
	process::{Command, Output}
};
use syn::{Attribute, Ident, Item, ItemUse, Lit, LitStr, Meta, UsePath, UseTree, Visibility};

type ScopeScope = HashMap<String, VecDeque<(LinkType, String)>>;

#[derive(Debug)]
pub struct Scope {
	// use statements and declared items. maps name to path.
	pub scope: ScopeScope,
	// private modules so that `pub use`'d items are considered inlined.
	pub privmods: HashSet<String>,
	// the scope included a wildcard use statement.
	pub has_glob_use: bool
}

#[derive(Debug, Eq, PartialEq)]
pub enum LinkType {
	/// Function statements.
	Function,

	/// `use` statement that links to a path.
	Use,

	/// `pub use` statement that links to the name pub used as.
	PubUse,

	/// Other statements we'll implement later.
	Other
}

fn make_prelude<const N: usize>(prelude: [(&'static str, &'static str); N]) -> ScopeScope {
	prelude
		.into_iter()
		.map(|(name, path)| {
			(
				name.into(),
				[(LinkType::Use, format!("::std::{path}::{name}"))]
					.into_iter()
					.collect()
			)
		})
		.collect()
}

impl Scope {
	fn insert<K, V>(&mut self, key: K, ty: LinkType, value: V)
	where
		K: Into<String>,
		V: Into<String>
	{
		self.scope
			.entry(key.into())
			.or_insert_with(VecDeque::new)
			.push_front((ty, value.into()));
	}

	/// Create a new scope from the Rust prelude.
	pub fn prelude(edition: Edition) -> Self {
		let mut scope = Scope {
			// https://doc.rust-lang.org/stable/std/prelude/index.html#prelude-contents
			scope: make_prelude([
				("Copy", "marker"),
				("Send", "marker"),
				("Sized", "marker"),
				("Sync", "marker"),
				("Unpin", "marker"),
				("Drop", "ops"),
				("Fn", "ops"),
				("FnMut", "ops"),
				("FnOnce", "ops"),
				("drop", "mem"),
				("Box", "boxed"),
				("ToOwned", "borrow"),
				("Clone", "clone"),
				("PartialEq", "cmp"),
				("PartialOrd", "cmp"),
				("Eq", "cmp"),
				("Ord", "cmp"),
				("AsRef", "convert"),
				("AsMut", "convert"),
				("Into", "convert"),
				("From", "convert"),
				("Default", "default"),
				("Iterator", "iter"),
				("Extend", "iter"),
				("IntoIterator", "iter"),
				("DoubleEndedIterator", "iter"),
				("ExactSizeIterator", "iter"),
				("Option", "option"),
				("Some", "option::Option"),
				("None", "option::Option"),
				("Result", "result"),
				("Ok", "result::Result"),
				("Err", "result::Result"),
				("String", "string"),
				("ToString", "string"),
				("Vec", "vec")
			]),
			privmods: HashSet::new(),
			has_glob_use: false
		};

		if edition >= Edition::E2021 {
			// https://blog.rust-lang.org/2021/05/11/edition-2021.html#additions-to-the-prelude
			for (key, value) in make_prelude([
				("TryInto", "convert"),
				("TryFrom", "convert"),
				("FromIterator", "iter")
			]) {
				scope.scope.insert(key, value);
			}
		}

		scope
	}
}

#[derive(Debug)]
pub struct CrateCode(String);

impl CrateCode {
<<<<<<< HEAD
	fn read_from<R>(read: R) -> io::Result<Self>
=======
	pub fn read_from_disk<P>(path: P) -> anyhow::Result<CrateCode>
>>>>>>> 68e950e8
	where
		R: io::BufRead
	{
		let mut preproc = Preprocessor::new(read);
		let mut buf = String::new();
		preproc.read_to_string(&mut buf)?;

		Ok(Self(buf))
	}

	pub(crate) fn read_from_disk<P>(path: P) -> io::Result<Self>
	where
		P: AsRef<Path>
	{
		Self::read_from(BufReader::new(File::open(path)?))
	}

	pub fn read_expansion<P>(manifest_path: Option<P>, target: &Target) -> anyhow::Result<CrateCode>
	where
		P: AsRef<Path>
	{
		let mut cmd = Command::new("cargo");
		cmd.arg("+nightly").arg("rustc");
		if let Some(manifest_path) = manifest_path {
			cmd.arg("--manifest-path").arg(manifest_path.as_ref());
		}
		if target.kind.iter().any(|kind| kind == "lib") {
			cmd.arg("--lib");
		} else if target.kind.iter().any(|kind| kind == "bin") {
			cmd.arg("--bin").arg(&target.name);
		}
		cmd.arg("--").arg("-Zunpretty=expanded");

		info!("Running rustc -Zunpretty=expanded");
		let Output {
			stdout,
			stderr,
			status
		} = cmd.output()
			.context("Failed to run cargo to expand crate content")?;

		if !status.success() {
			// Something bad happened during the compilation. Let's print
			// anything Cargo reported to us and return an error.
			io::stdout()
				.lock()
				.write_all(stderr.as_slice())
				.expect("Failed to write cargo errors to stdout");

			bail!("Cargo failed to expand the macros")
		}

		Ok(Self::read_from(Cursor::new(stdout))?)
	}
}

#[derive(Debug)]
pub struct InputFile {
	/// The name of the crate.
	pub crate_name: String,
	/// The repository url (if specified).
	pub repository: Option<String>,
	/// The license field (if specified).
	pub license: Option<String>,
	/// The rust_version field (if specified).
	pub rust_version: Option<VersionReq>,
	/// The unmodified rustdoc string
	pub rustdoc: String,
	/// The crate-level dependencies, mapping the valid identifier in rust code to the (possibly
	/// renamed, containing invalid characters, etc.) crate name and version.
	pub dependencies: HashMap<String, Dependency>,
	/// The scope at the crate root.
	pub scope: Scope
}

pub struct Dependency {
	/// The crate name as it appears on crates.io.
	pub crate_name: String,

	/// The version requirement of the dependency.
	pub req: VersionReq,

	/// The exact version of the dependency.
	pub version: Version
}

impl Dependency {
	fn new(crate_name: String, req: VersionReq, version: Version) -> Self {
		Self {
			crate_name,
			req,
			version
		}
	}

	pub fn as_tuple(&self) -> (&str, Option<&Version>) {
		(self.crate_name.as_str(), Some(&self.version))
	}
}

impl Debug for Dependency {
	fn fmt(&self, f: &mut Formatter<'_>) -> fmt::Result {
		write!(
			f,
			"{} = \"{}\" ({})",
			self.crate_name, self.req, self.version
		)
	}
}

pub fn read_code(metadata: &Metadata, pkg: &Package, code: CrateCode) -> anyhow::Result<InputFile> {
	let crate_name = pkg.name.clone();
	let repository = pkg.repository.clone();
	let license = pkg.license.clone();
	let rust_version = pkg.rust_version.clone();

	debug!("Reading code \n{}", code.0);
	let file = syn::parse_file(code.0.as_str())?;

	let rustdoc = read_rustdoc_from_file(&file)?;
	let dependencies = resolve_dependencies(metadata, pkg)?;
	let scope = read_scope_from_file(pkg, &file)?;

	Ok(InputFile {
		crate_name,
		repository,
		license,
		rust_version,
		rustdoc,
		dependencies,
		scope
	})
}

fn read_rustdoc_from_file(file: &syn::File) -> anyhow::Result<String> {
	let mut doc = String::new();
	for attr in &file.attrs {
		if attr.path.is_ident("doc") {
			if let Some(str) = parse_doc_attr(attr)? {
				// always push a newline: unindent ignores the first line
				doc.push('\n');
				doc.push_str(&str.value());
			}
		}
	}
	Ok(doc)
}

fn parse_doc_attr(input: &Attribute) -> syn::Result<Option<LitStr>> {
	input.parse_meta().and_then(|meta| {
		Ok(match meta {
			Meta::NameValue(kv) => Some(match kv.lit {
				Lit::Str(str) => str,
				lit => return Err(syn::Error::new(lit.span(), "Expected string literal"))
			}),
			_ => None
		})
	})
}

fn sanitize_crate_name<T: AsRef<str>>(name: T) -> String {
	name.as_ref().replace('-', "_")
}

fn resolve_dependencies(
	metadata: &Metadata,
	pkg: &Package
) -> anyhow::Result<HashMap<String, Dependency>> {
	let mut deps = HashMap::new();

	// we currently insert our own crate as a dependency to allow doc links referencing ourself.
	// however, we might want to change this so that custom doc urls can be used, so that e.g.
	// the repository readme points to some rustdoc generated from the master branch, instead of
	// the last release. Also, the version in the current manifest might not be released, so
	// those links might be dead.
	let version = pkg.version.clone();
	deps.insert(
		sanitize_crate_name(&pkg.name),
		Dependency::new(
			pkg.name.clone(),
			[Comparator {
				op: Op::Exact,
				major: version.major,
				minor: Some(version.minor),
				patch: Some(version.patch),
				pre: version.pre.clone()
			}]
			.into_iter()
			.collect(),
			version
		)
	);

	for dep in &pkg.dependencies {
		let dep_name = sanitize_crate_name(&dep.name);
		let version = metadata
			.packages
			.iter()
			.find(|pkg| pkg.name == dep.name)
			.map(|pkg| &pkg.version);
		let rename = dep.rename.as_ref().unwrap_or(&dep_name);

		if let Some(version) = version {
			if deps
				.get(&dep_name)
				.map(|dep| dep.version < *version)
				.unwrap_or(true)
			{
				deps.insert(
					rename.to_owned(),
					Dependency::new(dep_name, dep.req.clone(), version.to_owned())
				);
			}
		} else {
			warn!("Unable to find version of dependency {}", dep.name);
		}
	}

	Ok(deps)
}

macro_rules! scope_insert {
	($scope:ident, $crate_name:expr, $ident:expr) => {{
		let ident: &::syn::Ident = $ident;
		$scope.insert(
			ident.to_string(),
			LinkType::Other,
			format!("::{}::{ident}", $crate_name)
		);
	}};
}

fn read_scope_from_file(pkg: &Package, file: &syn::File) -> anyhow::Result<Scope> {
	let crate_name = sanitize_crate_name(&pkg.name);
	let mut scope = Scope::prelude(pkg.edition.clone());

	for i in &file.items {
		match i {
			Item::Const(i) => scope_insert!(scope, crate_name, &i.ident),
			Item::Enum(i) => scope_insert!(scope, crate_name, &i.ident),
			Item::ExternCrate(i) if i.ident != "self" && i.rename.is_some() => {
				let krate = &i.rename.as_ref().unwrap().1;
				scope.insert(krate.to_string(), LinkType::Other, format!("::{}", i.ident));
			},
			Item::Fn(i) => add_fun_to_scope(&mut scope, &crate_name, &i.sig.ident),
			Item::Macro(i) if i.ident.is_some() => {
				add_macro_to_scope(&mut scope, &crate_name, i.ident.as_ref().unwrap())
			},
			Item::Macro2(i) => add_macro_to_scope(&mut scope, &crate_name, &i.ident),
			Item::Mod(i) => match i.vis {
				Visibility::Public(_) => {
					scope_insert!(scope, crate_name, &i.ident)
				},
				_ => {
					scope.privmods.insert(i.ident.to_string());
				}
			},
			Item::Static(i) => scope_insert!(scope, crate_name, &i.ident),
			Item::Struct(i) => scope_insert!(scope, crate_name, &i.ident),
			Item::Trait(i) => scope_insert!(scope, crate_name, &i.ident),
			Item::TraitAlias(i) => scope_insert!(scope, crate_name, &i.ident),
			Item::Type(i) => scope_insert!(scope, crate_name, &i.ident),
			Item::Union(i) => scope_insert!(scope, crate_name, &i.ident),
			Item::Use(i) if !is_prelude_import(i) => {
				add_use_tree_to_scope(&mut scope, &crate_name, &i.vis, String::new(), &i.tree)
			},
			_ => {}
		};
	}

	// remove privmod imports from scope
	for values in &mut scope.scope.values_mut() {
		let mut i = 0;
		while i < values.len() {
			if values[i].0 == LinkType::Use {
				let path = &values[i].1;
				if (!path.starts_with("::") || path.starts_with(&format!("::{crate_name}::")))
					&& Some(path.split("::").collect::<Vec<_>>())
						.map(|segments| segments.len() > 1 && scope.privmods.contains(segments[0]))
						.unwrap()
				{
					values.remove(i);
					continue;
				}
			}

			i += 1;
		}
	}

	Ok(scope)
}

fn add_fun_to_scope(scope: &mut Scope, crate_name: &str, ident: &Ident) {
	let path = format!("::{crate_name}::{ident}");
	scope.insert(ident.to_string(), LinkType::Function, &path);
	scope.insert(format!("{ident}()"), LinkType::Function, &path);
}

fn add_macro_to_scope(scope: &mut Scope, crate_name: &str, ident: &Ident) {
	let path = format!("::{crate_name}::{ident}");
	scope.insert(ident.to_string(), LinkType::Other, &path);
	scope.insert(format!("{ident}!"), LinkType::Other, &path)
}

fn add_use_tree_to_scope(
	scope: &mut Scope,
	crate_name: &str,
	vis: &Visibility,
	prefix: String,
	tree: &UseTree
) {
	match tree {
		UseTree::Path(path) => add_use_tree_to_scope(
			scope,
			crate_name,
			vis,
			format!("{prefix}{}::", path.ident),
			&path.tree
		),
		UseTree::Name(name) => {
			// skip `pub use dependency;` style uses; they don't add any unknown elements to the scope
			if !prefix.is_empty() {
				add_use_item_to_scope(scope, crate_name, vis, &prefix, &name.ident, &name.ident);
			}
		},
		UseTree::Rename(name) => {
			add_use_item_to_scope(scope, crate_name, vis, &prefix, &name.rename, &name.ident);
		},
		UseTree::Glob(_) => {
			scope.has_glob_use = true;
		},
		UseTree::Group(group) => {
			for tree in &group.items {
				add_use_tree_to_scope(scope, crate_name, vis, prefix.clone(), tree);
			}
		},
	};
}

fn add_use_item_to_scope(
	scope: &mut Scope,
	crate_name: &str,
	vis: &Visibility,
	prefix: &str,
	rename: &Ident,
	ident: &Ident
) {
	if matches!(vis, Visibility::Public(_)) {
		scope.insert(
			rename.to_string(),
			LinkType::PubUse,
			format!("::{crate_name}::{rename}")
		);
	}
	scope.insert(
		rename.to_string(),
		LinkType::Use,
		format!("{prefix}{ident}")
	);
}

fn is_prelude_import(item_use: &ItemUse) -> bool {
	match &item_use.tree {
		UseTree::Path(UsePath { ident, tree, .. }) if ident == "std" => match tree.as_ref() {
			UseTree::Path(UsePath { ident, .. }) => ident == "prelude",
			_ => false
		},
		_ => false
	}
}<|MERGE_RESOLUTION|>--- conflicted
+++ resolved
@@ -131,11 +131,7 @@
 pub struct CrateCode(String);
 
 impl CrateCode {
-<<<<<<< HEAD
 	fn read_from<R>(read: R) -> io::Result<Self>
-=======
-	pub fn read_from_disk<P>(path: P) -> anyhow::Result<CrateCode>
->>>>>>> 68e950e8
 	where
 		R: io::BufRead
 	{
@@ -146,7 +142,7 @@
 		Ok(Self(buf))
 	}
 
-	pub(crate) fn read_from_disk<P>(path: P) -> io::Result<Self>
+	pub fn read_from_disk<P>(path: P) -> io::Result<Self>
 	where
 		P: AsRef<Path>
 	{
