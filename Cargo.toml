--- conflicted
+++ resolved
@@ -44,11 +44,7 @@
 
 [dev-dependencies]
 hex = "0.4.3"
-<<<<<<< HEAD
-indoc = "1.0"
-=======
 libtest = { version = "0.4", package = "libtest-mimic" }
->>>>>>> 68e950e8
 pretty_assertions = "1.3"
 
 [profile.release]
